--- conflicted
+++ resolved
@@ -194,10 +194,9 @@
 	}
 	
 	public List<ParkingSlot> refreshSlots(int garageId, String type){
-	    // Get all slots from the singleton ParkingSystem
-	    ParkingSystem ps = ParkingSystem.getInstance();
-	    this.slots = new ArrayList<>(ps.getSlots());
-	    return slots;
+		//TODO: server side SlotCatalog.findAvailable(garageId, type)
+		//for now it just rets the current list (if there is one)
+		return slots;
 	}
 	
 	public void showSlots(int garageId, String type) {
@@ -297,228 +296,8 @@
 		return selectedGarageId;
 	}
 	
-<<<<<<< HEAD
-	//-----------------------------------------------------
-	//window for parking slots
-	private class SlotsPanel extends JPanel{
-		private DefaultListModel<String> slotModel;
-		private JList<String> slotList;
-		
-		public SlotsPanel() {
-			setLayout(new BorderLayout());
-			setBorder(new EmptyBorder(20,20,20,20));
-			
-			JLabel title = new JLabel("Available Parking Slots", SwingConstants.CENTER);
-			title.setFont(new Font("Arial", Font.BOLD, 24));
-			add(title, BorderLayout.NORTH);
-			
-			slotModel = new DefaultListModel<>();
-			slotList = new JList<>(slotModel);
-			
-			add(new JScrollPane(slotList), BorderLayout.CENTER);
-			
-			JPanel buttons = new JPanel(new FlowLayout(FlowLayout.CENTER, 20, 10));
-			JButton refreshBtn = new JButton("Refresh");
-			
-			JButton entryBtn = new JButton("Vehicle Entry");  // ✨ NEW
-			JButton exitBtn = new JButton("Vehicle Exit");    // ✨ NEW
-			JButton logoutBtn = new JButton("Logout");
-			
-			refreshBtn.addActionListener(e -> {
-				slots = refreshSlots(selectedGarageId, "ALL");
-				loadSlots(slots);
-			});
-			entryBtn.addActionListener(e -> showEntryDialog());
-			exitBtn.addActionListener(e -> showExitDialog());
-			
-			logoutBtn.addActionListener(e -> logout());
-			
-			buttons.add(refreshBtn);
-			buttons.add(logoutBtn);
-			buttons.add(entryBtn);   // ✨ NEW
-			buttons.add(exitBtn);    // ✨ NEW
-			add(buttons, BorderLayout.SOUTH);
-
-			}
-
-		//function to load the slot list into the GUI (temp, will be changed later!)
-		public void loadSlots(List<ParkingSlot> slots) {
-			slotModel.clear();
-			
-			if(slots == null || slots.isEmpty()) {
-				slotModel.addElement("(No slots available)");
-				return;
-			}
-			for(ParkingSlot s : slots) {
-				String label = "Slot #" + s.getSlotID() + " | Occupied: " + s.isOccupied();
-				slotModel.addElement(label);
-			}
-		}
-
-		private void showEntryDialog() {
-		    ParkingSystem ps = ParkingSystem.getInstance();
-		    
-		    String plate = JOptionPane.showInputDialog(frame, 
-		        "Enter vehicle plate number:\n(Try: ABC123, XYZ789, or BIKE01)", 
-		        "Vehicle Entry", 
-		        JOptionPane.PLAIN_MESSAGE);
-		    
-		    if (plate == null || plate.trim().isEmpty()) {
-		        return;
-		    }
-		    
-		    plate = plate.trim().toUpperCase();
-		    
-		    // Find vehicle
-		    Vehicle vehicle = null;
-		    for (User u : ps.getUsers()) {
-		        if (u instanceof Client) {
-		            Client c = (Client) u;
-		            for (Vehicle v : c.getRegisteredVehicles()) {
-		                if (v.getPlateNumber().equalsIgnoreCase(plate)) {
-		                    vehicle = v;
-		                    break;
-		                }
-		            }
-		            if (vehicle != null) break;
-		        }
-		    }
-		    
-		    if (vehicle == null) {
-		        handleError("Vehicle not found: " + plate + "\nPlease use ABC123, XYZ789, or BIKE01");
-		        return;
-		    }
-		    
-		    // Find available slot
-		    ParkingSlot availableSlot = null;
-		    for (ParkingSlot slot : ps.getSlots()) {
-		        if (!slot.isOccupied()) {
-		            availableSlot = slot;
-		            break;
-		        }
-		    }
-		    
-		    if (availableSlot == null) {
-		        handleError("No available parking slots!");
-		        return;
-		    }
-		    
-		    // Issue ticket
-		    try {
-		        Ticket ticket = ps.issueTicket(vehicle, availableSlot);
-		        
-		        String message = String.format(
-		            "✓ Vehicle Parked Successfully!\n\n" +
-		            "Ticket ID: %s\n" +
-		            "Plate: %s\n" +
-		            "Vehicle: %s %s\n" +
-		            "Slot: #%d\n" +
-		            "Entry Time: %s",
-		            ticket.getTicketIDCode(),
-		            vehicle.getPlateNumber(),
-		            vehicle.getBrand(),
-		            vehicle.getModel(),
-		            availableSlot.getSlotID(),
-		            ticket.getEntryTime().toString()
-		        );
-		        
-		        JOptionPane.showMessageDialog(frame, message, "Parking Confirmed", JOptionPane.INFORMATION_MESSAGE);
-		        
-		        // Refresh
-		        slots = refreshSlots(selectedGarageId, "ALL");
-		        loadSlots(slots);
-		        
-		    } catch (Exception e) {
-		        handleError("Error parking vehicle: " + e.getMessage());
-		        e.printStackTrace();
-		    }
-		}
-
-		private void showExitDialog() {
-		    ParkingSystem ps = ParkingSystem.getInstance();
-		    
-		    String input = JOptionPane.showInputDialog(frame,
-		        "Enter ticket ID or plate number:",
-		        "Vehicle Exit",
-		        JOptionPane.PLAIN_MESSAGE);
-		    
-		    if (input == null || input.trim().isEmpty()) {
-		        return;
-		    }
-		    
-		    input = input.trim();
-		    Ticket ticket = null;
-		    
-		    // Find by ticket ID
-		    for (Ticket t : ps.getTickets()) {
-		        if (t.isActive() && t.getTicketIDCode().equalsIgnoreCase(input)) {
-		            ticket = t;
-		            break;
-		        }
-		    }
-		    
-		    // If not found, search by plate
-		    if (ticket == null) {
-		        for (Ticket t : ps.getTickets()) {
-		            if (t.isActive() && 
-		                t.getVehicle().getPlateNumber().equalsIgnoreCase(input)) {
-		                ticket = t;
-		                break;
-		            }
-		        }
-		    }
-		    
-		    if (ticket == null) {
-		        handleError("No active parking session found for: " + input);
-		        return;
-		    }
-		    
-		    // End parking
-		    try {
-		        ps.endParking(ticket.getTicketID());
-		        
-		        int duration = ticket.calculateDuration();
-		        double fee = ticket.getTotalFee();
-		        
-		        String message = String.format(
-		            "✓ Vehicle Exit Processed\n\n" +
-		            "Ticket ID: %s\n" +
-		            "Plate: %s\n" +
-		            "Vehicle: %s %s\n" +
-		            "Slot: #%d\n\n" +
-		            "Entry: %s\n" +
-		            "Exit: %s\n" +
-		            "Duration: %d minutes\n\n" +
-		            "═══════════════════\n" +
-		            "TOTAL FEE: $%.2f\n" +
-		            "═══════════════════",
-		            ticket.getTicketIDCode(),
-		            ticket.getVehicle().getPlateNumber(),
-		            ticket.getVehicle().getBrand(),
-		            ticket.getVehicle().getModel(),
-		            ticket.getSlot().getSlotID(),
-		            ticket.getEntryTime().toString(),
-		            ticket.getExitTime().toString(),
-		            duration,
-		            fee
-		        );
-		        
-		        JOptionPane.showMessageDialog(frame, message, "Payment Due", JOptionPane.INFORMATION_MESSAGE);
-		        
-		        // Refresh
-		        slots = refreshSlots(selectedGarageId, "ALL");
-		        loadSlots(slots);
-		        
-		    } catch (Exception e) {
-		        handleError("Error processing exit: " + e.getMessage());
-		        e.printStackTrace();
-		    }
-		}
-	}
-=======
 	//GUI WINDOWS NOW IN THEIR OWN PACKAGE
 
->>>>>>> 699a139c
 	
 	//placeholders (might have to add a class or two)
 	class AuthSession{
